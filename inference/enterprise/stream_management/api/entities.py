from typing import Dict, List, Optional, Union

from pydantic import BaseModel, Field

from inference.core.interfaces.camera.video_source import (
    BufferConsumptionStrategy,
    BufferFillingStrategy,
)


class UDPSinkConfiguration(BaseModel):
    type: str = Field(
        description="Type identifier field. Must be `udp_sink`", default="udp_sink"
    )
    host: str = Field(description="Host of UDP sink.")
    port: int = Field(description="Port of UDP sink.")


class ObjectDetectionModelConfiguration(BaseModel):
    type: str = Field(
        description="Type identifier field. Must be `object-detection`",
        default="object-detection",
    )
    class_agnostic_nms: Optional[bool] = Field(
        description="Flag to decide if class agnostic NMS to be applied. If not given, default or InferencePipeline host env will be used.",
        default=None,
    )
    confidence: Optional[float] = Field(
        description="Confidence threshold for predictions. If not given, default or InferencePipeline host env will be used.",
        default=None,
    )
    iou_threshold: Optional[float] = Field(
        description="IoU threshold of post-processing. If not given, default or InferencePipeline host env will be used.",
        default=None,
    )
    max_candidates: Optional[int] = Field(
        description="Max candidates in post-processing. If not given, default or InferencePipeline host env will be used.",
        default=None,
    )
    max_detections: Optional[int] = Field(
        description="Max detections in post-processing. If not given, default or InferencePipeline host env will be used.",
        default=None,
    )


class PipelineInitialisationRequest(BaseModel):
    model_id: str = Field(description="Roboflow model id")
    video_reference: Union[str, int] = Field(
        description="Reference to video source - either stream, video file or device. It must be accessible from the host running inference stream"
    )
    sink_configuration: UDPSinkConfiguration = Field(
        description="Configuration of the sink."
    )
    api_key: Optional[str] = Field(description="Roboflow API key", default=None)
    max_fps: Optional[Union[float, int]] = Field(
        description="Limit of FPS in video processing.", default=None
    )
    source_buffer_filling_strategy: Optional[str] = Field(
        description=f"`source_buffer_filling_strategy` parameter of Inference Pipeline (see docs). One of {[e.value for e in BufferFillingStrategy]}",
        default=None,
    )
    source_buffer_consumption_strategy: Optional[str] = Field(
        description=f"`source_buffer_consumption_strategy` parameter of Inference Pipeline (see docs). One of {[e.value for e in BufferConsumptionStrategy]}",
        default=None,
    )
    model_configuration: ObjectDetectionModelConfiguration = Field(
        description="Configuration of the model",
        default_factory=ObjectDetectionModelConfiguration,
    )
    active_learning_enabled: Optional[bool] = Field(
        description="Flag to decide if Active Learning middleware should be enabled. If not given - env variable `ACTIVE_LEARNING_ENABLED` will be used (with default `True`).",
        default=None,
    )
<<<<<<< HEAD
    active_learning_target_dataset: Optional[str] = Field(
        default=None,
        examples=["my_dataset"],
        description="Parameter to be used when Active Learning data registration should happen against different dataset than the one pointed by model_id",
    )
    active_learning_api_key: Optional[str] = Field(
        default=None,
        examples=["YOUR_API_KEY"],
        description="Parameter to be used when Active Learning data registration should happen against dataset that is registered in workspace that require different API key (to be used in combination with active_learning_target_dataset). If not given, primary request API key will be used",
=======
    video_source_properties: Optional[Dict[str, float]] = Field(
        description="Optional source properties to set up the video source, corresponding to cv2 VideoCapture properties cv2.CAP_PROP_*. If not given, defaults for the video source will be used.",
        examples=[
            {
                "frame_width": 1920,
                "frame_height": 1080,
                "fps": 30.0,
            }
        ],
        default={},
>>>>>>> 80c516a3
    )


class CommandContext(BaseModel):
    request_id: Optional[str] = Field(
        description="Server-side request ID", default=None
    )
    pipeline_id: Optional[str] = Field(
        description="Identifier of pipeline connected to operation", default=None
    )


class CommandResponse(BaseModel):
    status: str = Field(description="Operation status")
    context: CommandContext = Field(description="Context of the command.")


class InferencePipelineStatusResponse(CommandResponse):
    report: dict


class ListPipelinesResponse(CommandResponse):
    pipelines: List[str] = Field(description="List IDs of active pipelines")<|MERGE_RESOLUTION|>--- conflicted
+++ resolved
@@ -71,17 +71,6 @@
         description="Flag to decide if Active Learning middleware should be enabled. If not given - env variable `ACTIVE_LEARNING_ENABLED` will be used (with default `True`).",
         default=None,
     )
-<<<<<<< HEAD
-    active_learning_target_dataset: Optional[str] = Field(
-        default=None,
-        examples=["my_dataset"],
-        description="Parameter to be used when Active Learning data registration should happen against different dataset than the one pointed by model_id",
-    )
-    active_learning_api_key: Optional[str] = Field(
-        default=None,
-        examples=["YOUR_API_KEY"],
-        description="Parameter to be used when Active Learning data registration should happen against dataset that is registered in workspace that require different API key (to be used in combination with active_learning_target_dataset). If not given, primary request API key will be used",
-=======
     video_source_properties: Optional[Dict[str, float]] = Field(
         description="Optional source properties to set up the video source, corresponding to cv2 VideoCapture properties cv2.CAP_PROP_*. If not given, defaults for the video source will be used.",
         examples=[
@@ -92,7 +81,16 @@
             }
         ],
         default={},
->>>>>>> 80c516a3
+    )
+    active_learning_target_dataset: Optional[str] = Field(
+        default=None,
+        examples=["my_dataset"],
+        description="Parameter to be used when Active Learning data registration should happen against different dataset than the one pointed by model_id",
+    )
+    active_learning_api_key: Optional[str] = Field(
+        default=None,
+        examples=["YOUR_API_KEY"],
+        description="Parameter to be used when Active Learning data registration should happen against dataset that is registered in workspace that require different API key (to be used in combination with active_learning_target_dataset). If not given, primary request API key will be used",
     )
 
 
