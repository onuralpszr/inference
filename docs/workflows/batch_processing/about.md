# Roboflow Batch Processing

Roboflow Batch Processing is a fully managed solution powered by **Workflows** that allows you to process large 
volumes of videos and images without writing code. It offers an easy-to-use UI for quick tasks and a comprehensive 
API for automating data processing—fitting both small and large workloads.

With configurable processing workflows, real-time monitoring, and event-based notifications, Roboflow Batch Processing 
helps you efficiently manage data processing, track progress, and integrate with other systems—making it easy to 
achieve your goals.


!!! info "What is the nature of `batch` processing?"

    Batch processing involves accepting large volumes of data to be processed in jobs that run  
    **in the background** - without external orchestration and with weak guarantees on when the job will start or 
    when results will be available.

    When the service is not busy, jobs typically start within 3–8 minutes after being scheduled, but this time may 
    be longer under high load.

    This service is suitable for use cases that do not require real-time responses, such as:

    * Analyzing pre-recorded video files

    * Making predictions from a large pool of images stored in your storage

    * Automatic data labeling

## Getting started

To get started with Roboflow Batch Processing, first build and test your Workflow. Once it's ready, select the data you 
want to process and upload it using the UI or CLI tool. Then, initiate the processing and let Batch Processing handle 
the rest. Once the job is completed, retrieve the results and use them as needed. That’s it — you no longer need to 
write code or run processing on your machine.

### UI Interface

The Roboflow platform provides a UI interface to interact with Roboflow Batch Processing, making it easy and accessible 
to try out the feature or process a  **small to moderate** amount of data. 

![Batch Processing UI](https://media.roboflow.com/inference/batch-processing/bp-ui.jpg)


When creating a job, you can choose between image and video processing, select the appropriate Workflow, and adjust 
settings to fine-tune the system’s behavior. Key options include:

* **Machine type** – Choose between GPU and CPU based on processing needs. For Workflows using multiple or large 
models, a GPU is recommended, while smaller models or external API-based tasks can run efficiently on a CPU.

* **Predictions visualization & video outputs** – Enable this option if you want to generate and retain visual 
outputs of your Workflow.

* **Video frame rate sub-sampling** – Skip frames for faster, more cost-effective video processing.

* **Maximum job runtime** – Set a limit to help control costs and prevent excessive processing times.

### CLI

By installing `inference-cli` you gain access to the `inference rf-cloud` command, which allows you to interact with 
managed components of the Roboflow Platform — including `batch-processing` and `data-staging`, the core components of 
the Roboflow Batch Processing offering.

The typical flow of interaction with the CLI is as follows:

First, ingest data into the platform. For images, use the following command:

```bash
inference rf-cloud data-staging create-batch-of-images --images-dir <your-images-dir-path> --batch-id <your-batch-id>
```

for videos:
```bash
inference rf-cloud data-staging create-batch-of-videos --videos-dir <your-images-dir-path> --batch-id <your-batch-id>
```

!!! hint "Format of `<your-batch-id>`"

    Batch ID must be lower-cased string without special caraters, with letters and digits allowed.


Then, you can inspect the details of staged batch of data:

```bash
inference rf-cloud data-staging show-batch-details --batch-id <your-batch-id>
```

Once the data is ingested - you can trigger batch job.

For images, use the following command:

```bash
inference rf-cloud batch-processing process-images-with-workflow --workflow-id <workflow-id> --batch-id <batch-id>
```

For videos:

```bash
inference rf-cloud batch-processing process-videos-with-workflow --workflow-id <workflow-id> --batch-id <batch-id>
```

!!! hint "How would I know `<workflow-id>`?"

    Workflow ID can be found in Roboflow App - open Workflow Editor of selected Workflow, hit "Deploy" button 
    and find identifier in code snippet.

Command will **display the ID of the job**, which can be used to check the job status: 

```bash
inference rf-cloud batch-processing show-job-details --job-id <your-job-id>
```

This allows you to track the progress of your job. Additionally, **the command will provide the ID of the output 
batch**, which can be used to export results.

```bash
inference rf-cloud data-staging export-batch --target-dir <dir-to-export-result> --batch-id <output-batch-of-a-job>
```

That's it - you should be able to see your processing results now.

!!! hint "All configuration options"

    To discover all configuration options use the following help commands:

    ```bash
    inference rf-cloud --help
    inference rf-cloud data-staging --help 
    inference rf-cloud batch-processing --help 
    ```

## Service Pricing

The service charges usage based on the runtime of the underlying compute machines, starting at **4 credits** per GPU hour 
and **1 credit** per CPU hour. You can find the specific rates for your workspace on our 
[pricing page](https://roboflow.com/pricing).

We cannot provide an exact cost estimate for processing 1,000 images or 1 hour of video, as this depends entirely on 
the **complexity of the chosen Workflow**. However, we offer benchmark results to help you better understand 
potential costs.

<<<<<<< HEAD
| Workflow Description                                               | Dataset Size                    | Machine Type | Estimated Cost                                      |
|--------------------------------------------------------------------|---------------------------------|--------------|-----------------------------------------------------|
| Single Model - YOLOv8 Nano `(image size = 640)`                    | 100k images                     | GPU          | 0.04  credit / 1k images                            |
| Single Model - YOLOv8 Nano `(image size = 1280)`                   | 100k images                     | GPU          | 0.06  credit / 1k images                            |
| Single Model - YOLOv8 Medium `(image size = 640)`                  | 100k images                     | GPU          | 0.06  credit / 1k images                            |
| Single Model - YOLOv8 Medium `(image size = 1280)`                 | 100k images                     | GPU          | 0.1  credit / 1k images                             |
| Single Model - YOLOv8 Large `(image size = 640)`                   | 100k images                     | GPU          | 0.08 credit / 1k images                             |
| Single Model - YOLOv8 Large `(image size = 1280)`                  | 100k images                     | GPU          | 0.18 credit / 1k images                             |
| Single Model - Roboflow Instant                                    | 30k images                      | GPU          | 0.33  credit / 1k images                            |
| Single Model - Florence-2 (detection + caption)                    | 30k images                      | GPU          | 0.5  credit / 1k images                             |
| Two stage - YoloV8 Nano + crop + YoloV8 Nano `(image size = 640)`  | 10k images                      | GPU          | 0.25  credit / 1k images                            |
| Two stage - YoloV8 Nano + crop + YoloV8 Large `(image size = 640)` | 10k images                      | GPU          | 0.30  credit / 1k images                            |
| Two stage - YoloV8 Nano + crop + CLIP `(image size = 640)`         | 10k images                      | GPU          | 0.25  credit / 1k images                            |
| Two stage - YoloV8 Nano + crop + Classifier `(image size = 640)`   | 10k images                      | GPU          | 0.20  credit / 1k images                            |
| Two stage - YoloV8 Nano + crop + SAM 2 `(image size = 640)`        | 10k images                      | GPU          | 0.40  credit / 1k images                            |
| Single Model - YOLOv8 Nano `(image size = 640)`                    | 4 videos, each 1h @ 30 fps 480p | GPU          | 1  credit / video hour, 0.01 credit / 1k frames     |
| Single Model - YOLOv8 Nano `(image size = 640)` + tracking         | 32 videos, each 1m @ 10 fps HD  | CPU          | 1.8 credit / video hour, 0.05 credit / 1k frames    |
| Two stage - YoloV8 Nano + crop + Classifier `(image size = 640)`   | 2 videos, each 1h @ 30 fps 480p | GPU          | 4.6  credits / video hour, 0.046 credit / 1k frames |
=======
| Workflow Description                                                            | Dataset Size                    | Machine Type | Charge                                              |
|---------------------------------------------------------------------------------|---------------------------------|--------------|-----------------------------------------------------|
| Single Model - YOLOv8 Nano `(image size = 640)` - Object Detection              | 100k images                     | GPU          | 0.04  credit / 1k images                            |
| Single Model - YOLOv8 Nano `(image size = 1280)`- Object Detection              | 100k images                     | GPU          | 0.06  credit / 1k images                            |
| Single Model - YOLOv8 Medium `(image size = 640)` - Object Detection            | 100k images                     | GPU          | 0.06  credit / 1k images                            |
| Single Model - YOLOv8 Medium `(image size = 1280)` - Object Detection           | 100k images                     | GPU          | 0.1  credit / 1k images                             |
| Single Model - YOLOv8 Large `(image size = 640)` - Object Detection             | 100k images                     | GPU          | 0.08 credit / 1k images                             |
| Single Model - YOLOv8 Large `(image size = 1280)` - Object Detection            | 100k images                     | GPU          | 0.18 credit / 1k images                             |
| Single Model - Roboflow Instant - Object Detection                              | 30k images                      | GPU          | 0.33  credit / 1k images                            |
| Single Model - Florence-2 - Object Detection + Region Captioning                | 30k images                      | GPU          | 0.5  credit / 1k images                             |
| Two stage - YoloV8 Nano + crop + YoloV8 Nano `(image size = 640)` - OD          | 10k images                      | GPU          | 0.25  credit / 1k images                            |
| Two stage - YoloV8 Nano + crop + YoloV8 Large `(image size = 640)` - OD + OD    | 10k images                      | GPU          | 0.30  credit / 1k images                            |
| Two stage - YoloV8 Nano + crop + CLIP `(image size = 640)` - OD + Embeddings    | 10k images                      | GPU          | 0.25  credit / 1k images                            |
| Two stage - YoloV8 Nano + crop + Classifier `(image size = 640)` - OD + CLS     | 10k images                      | GPU          | 0.20  credit / 1k images                            |
| Two stage - YoloV8 Nano + crop + SAM 2 `(image size = 640)` - OD + Segmentation | 10k images                      | GPU          | 0.40  credit / 1k images                            |
| Single Model - YOLOv8 Nano `(image size = 640)` - Object Detection              | 4 videos, each 1h @ 30 fps 480p | GPU          | 1  credit / video hour, 0.01 credit / 1k frames     |
| Single Model - YOLOv8 Nano `(image size = 640)` - Object Detection + tracking   | 32 videos, each 1m @ 10 fps HD  | CPU          | 1.8 credit / video hour, 0.05 credit / 1k frames    |
| Two stage - YoloV8 Nano + crop + Classifier `(image size = 640)` - OD + CLS     | 2 videos, each 1h @ 30 fps 480p | GPU          | 4.6  credits / video hour, 0.046 credit / 1k frames |
>>>>>>> dd164c3b


!!! Warning "Cost estimation in practice"

    Please consider the results above as reference values only—we advise checking the cost of smaller data batches 
    before running large processing jobs. Reported values can be reproduced once optimal settings for machine type 
    and machine concurrency are configured.

    Please take into account the technical nuances of the service (described below) to better understand the pricing. 
    In particular, since the service shards data under the hood and executes parallel processing on multiple machines
    simultaneously, **wall clock execution time usually does not equal the billed time.** For instance, if a job uses 
    four GPU machines for one hour, the billed amount would be **4 GPU-hours (16 credits)**.

## Known limitations

* Batch Processing service cannot run Custom Python blocks.

* Certain Workflow blocks requiring access to env variables and local storage (like File Sink and Environment 
Secret Store) are blacklisted and will not execute.

* Service only works with Workflows that define **singe** input image parameter.


## Technical Details of Batch Processing

* Data is stored in the `data-staging` component of the system — both your input images / videos and the processing 
results. The expiry time for any piece of data submitted to data staging is **7 days**.

* When you upload data, you create a data batch in data staging. Batch processing jobs accept input batches marked 
for processing (each batch is processed by a single job).

* A single batch processing job contains multiple stages (typically `processing` and `export`). Each stage creates an 
output batch that you can retrieve later. We **advise** using `export` stage outputs, as they are optimized for 
network transfer (content is compressed / packed into an archive).

* A running job in the  `processing` tage can be aborted using both the UI and CLI.

* An aborted or failed job can be restarted using the mentioned tools.

* The service automatically shards the data and processes it in parallel under the hood.

* Parallelism is applied at two levels:

    * The service **automatically** adjusts the number of machines running the job based on data volume, ensuring 
    sufficient throughput (values reaching 500k–1M images per hour should be achievable for certain workloads).

    * A single machine runs multiple workers processing tasks (chunks of data) that belong to the job. This option
    **can be configured** by the user and should be adjusted to balance processing speed and costs.<|MERGE_RESOLUTION|>--- conflicted
+++ resolved
@@ -138,26 +138,6 @@
 the **complexity of the chosen Workflow**. However, we offer benchmark results to help you better understand 
 potential costs.
 
-<<<<<<< HEAD
-| Workflow Description                                               | Dataset Size                    | Machine Type | Estimated Cost                                      |
-|--------------------------------------------------------------------|---------------------------------|--------------|-----------------------------------------------------|
-| Single Model - YOLOv8 Nano `(image size = 640)`                    | 100k images                     | GPU          | 0.04  credit / 1k images                            |
-| Single Model - YOLOv8 Nano `(image size = 1280)`                   | 100k images                     | GPU          | 0.06  credit / 1k images                            |
-| Single Model - YOLOv8 Medium `(image size = 640)`                  | 100k images                     | GPU          | 0.06  credit / 1k images                            |
-| Single Model - YOLOv8 Medium `(image size = 1280)`                 | 100k images                     | GPU          | 0.1  credit / 1k images                             |
-| Single Model - YOLOv8 Large `(image size = 640)`                   | 100k images                     | GPU          | 0.08 credit / 1k images                             |
-| Single Model - YOLOv8 Large `(image size = 1280)`                  | 100k images                     | GPU          | 0.18 credit / 1k images                             |
-| Single Model - Roboflow Instant                                    | 30k images                      | GPU          | 0.33  credit / 1k images                            |
-| Single Model - Florence-2 (detection + caption)                    | 30k images                      | GPU          | 0.5  credit / 1k images                             |
-| Two stage - YoloV8 Nano + crop + YoloV8 Nano `(image size = 640)`  | 10k images                      | GPU          | 0.25  credit / 1k images                            |
-| Two stage - YoloV8 Nano + crop + YoloV8 Large `(image size = 640)` | 10k images                      | GPU          | 0.30  credit / 1k images                            |
-| Two stage - YoloV8 Nano + crop + CLIP `(image size = 640)`         | 10k images                      | GPU          | 0.25  credit / 1k images                            |
-| Two stage - YoloV8 Nano + crop + Classifier `(image size = 640)`   | 10k images                      | GPU          | 0.20  credit / 1k images                            |
-| Two stage - YoloV8 Nano + crop + SAM 2 `(image size = 640)`        | 10k images                      | GPU          | 0.40  credit / 1k images                            |
-| Single Model - YOLOv8 Nano `(image size = 640)`                    | 4 videos, each 1h @ 30 fps 480p | GPU          | 1  credit / video hour, 0.01 credit / 1k frames     |
-| Single Model - YOLOv8 Nano `(image size = 640)` + tracking         | 32 videos, each 1m @ 10 fps HD  | CPU          | 1.8 credit / video hour, 0.05 credit / 1k frames    |
-| Two stage - YoloV8 Nano + crop + Classifier `(image size = 640)`   | 2 videos, each 1h @ 30 fps 480p | GPU          | 4.6  credits / video hour, 0.046 credit / 1k frames |
-=======
 | Workflow Description                                                            | Dataset Size                    | Machine Type | Charge                                              |
 |---------------------------------------------------------------------------------|---------------------------------|--------------|-----------------------------------------------------|
 | Single Model - YOLOv8 Nano `(image size = 640)` - Object Detection              | 100k images                     | GPU          | 0.04  credit / 1k images                            |
@@ -176,7 +156,6 @@
 | Single Model - YOLOv8 Nano `(image size = 640)` - Object Detection              | 4 videos, each 1h @ 30 fps 480p | GPU          | 1  credit / video hour, 0.01 credit / 1k frames     |
 | Single Model - YOLOv8 Nano `(image size = 640)` - Object Detection + tracking   | 32 videos, each 1m @ 10 fps HD  | CPU          | 1.8 credit / video hour, 0.05 credit / 1k frames    |
 | Two stage - YoloV8 Nano + crop + Classifier `(image size = 640)` - OD + CLS     | 2 videos, each 1h @ 30 fps 480p | GPU          | 4.6  credits / video hour, 0.046 credit / 1k frames |
->>>>>>> dd164c3b
 
 
 !!! Warning "Cost estimation in practice"
